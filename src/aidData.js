<<<<<<< HEAD
const $$givenText = Symbol('AIDData.givenText')
=======
const $$givenPlayerMemory = Symbol('AIDData.givenPlayerMemory')
>>>>>>> 3e049fbd

class AIDData {
  constructor (text, state, info, worldEntries, history, memory) {
    this.text = text
    this[$$givenText] = text
    this.state = state
    this.info = info
    this.worldEntries = worldEntries
    this.history = history
    this.playerMemory = memory
    this[$$givenPlayerMemory] = memory
    this.useAI = true
    delete state.message
  }

  finalizeOutput () {
    return {
      text: this.text,
      stop: !this.useAI
    }
  }

  set message (value) {
    this.state.message = value
  }

  get message () {
    return this.state.message
  }

<<<<<<< HEAD
  get givenText () {
    return this[$$givenText]
=======
  get givenPlayerMemory () {
    return this[$$givenPlayerMemory]
>>>>>>> 3e049fbd
  }

  get actionCount () {
    return this.info.actionCount
  }

  get characters () {
    return this.info.characters
  }

  get memoryLength () {
    return this.info.memoryLength
  }

  get maxChars () {
    return this.info.maxChars
  }
}

module.exports = {
  AIDData
}<|MERGE_RESOLUTION|>--- conflicted
+++ resolved
@@ -1,8 +1,5 @@
-<<<<<<< HEAD
 const $$givenText = Symbol('AIDData.givenText')
-=======
 const $$givenPlayerMemory = Symbol('AIDData.givenPlayerMemory')
->>>>>>> 3e049fbd
 
 class AIDData {
   constructor (text, state, info, worldEntries, history, memory) {
@@ -33,13 +30,12 @@
     return this.state.message
   }
 
-<<<<<<< HEAD
   get givenText () {
     return this[$$givenText]
-=======
+  }
+
   get givenPlayerMemory () {
     return this[$$givenPlayerMemory]
->>>>>>> 3e049fbd
   }
 
   get actionCount () {
